--- conflicted
+++ resolved
@@ -91,116 +91,32 @@
 document.addEventListener("DOMContentLoaded", setupSidebarToggle);
 
 export async function sendMessage() {
-<<<<<<< HEAD
-  try {
-    const message = chatInput.value.trim();
-    const inputAD = Alpine.$data(inputSection);
-    const attachments = inputAD.attachments;
-    const hasAttachments = attachments && attachments.length > 0;
-
-    if (message || hasAttachments) {
-      let response;
-      const messageId = generateGUID();
-
-      // Include attachments in the user message
-      if (hasAttachments) {
-        const attachmentsWithUrls = attachments.map((attachment) => {
-          if (attachment.type === "image") {
-            return {
-              ...attachment,
-              url: URL.createObjectURL(attachment.file),
-            };
-          } else {
-            return {
-              ...attachment,
-            };
-          }
-        });
-
-        // Render user message with attachments
-        setMessage(messageId, "user", "", message, false, {
-          attachments: attachmentsWithUrls,
-        });
-
-        const formData = new FormData();
-        formData.append("text", message);
-        formData.append("context", context);
-        formData.append("message_id", messageId);
-
-        for (let i = 0; i < attachments.length; i++) {
-          formData.append("attachments", attachments[i].file);
-=======
     try {
         const message = chatInput.value.trim();
         const attachmentsStore = window.Alpine ? Alpine.store('chatAttachments') : null;
         const attachments = attachmentsStore ? attachmentsStore.attachments : [];
         const hasAttachments = attachmentsStore ? attachmentsStore.hasAttachments : false;
 
-        if (message || hasAttachments) {
-            let response;
-            const messageId = generateGUID();
+    if (message || hasAttachments) {
+      let response;
+      const messageId = generateGUID();
 
             // Include attachments in the user message
             if (hasAttachments) {
                 const attachmentsWithUrls = attachmentsStore.getAttachmentsForSending();
 
-                // Render user message with attachments
-                setMessage(messageId, 'user', '', message, false, {
-                    attachments: attachmentsWithUrls
-                });
-
-                const formData = new FormData();
-                formData.append('text', message);
-                formData.append('context', context);
-                formData.append('message_id', messageId);
-
-                for (let i = 0; i < attachments.length; i++) {
-                    formData.append('attachments', attachments[i].file);
-                }
-
-                response = await fetch('/message_async', {
-                    method: 'POST',
-                    body: formData
-                });
-            } else {
-                // For text-only messages
-                const data = {
-                    text: message,
-                    context,
-                    message_id: messageId
-                };
-                response = await fetch('/message_async', {
-                    method: 'POST',
-                    headers: {
-                        'Content-Type': 'application/json'
-                    },
-                    body: JSON.stringify(data)
-                });
-            }
-
-            // Handle response
-            const jsonResponse = await response.json();
-            if (!jsonResponse) {
-                toast("No response returned.", "error");
-            }
-            // else if (!jsonResponse.ok) {
-            //     if (jsonResponse.message) {
-            //         toast(jsonResponse.message, "error");
-            //     } else {
-            //         toast("Undefined error.", "error");
-            //     }
-            // }
-            else {
-                setContext(jsonResponse.context);
-            }
-
-            // Clear input and attachments
-            chatInput.value = '';
-            if (attachmentsStore) {
-                attachmentsStore.clearAttachments();
-            }
-            adjustTextareaHeight();
->>>>>>> 135291b5
+        // Render user message with attachments
+        setMessage(messageId, "user", "", message, false, {
+          attachments: attachmentsWithUrls,
+        });
+
+        const formData = new FormData();
+        formData.append("text", message);
+        formData.append("context", context);
+        formData.append("message_id", messageId);
+
+        for (let i = 0; i < attachments.length; i++) {
+          formData.append("attachments", attachments[i].file);
         }
 
         response = await api.fetchApi("/message_async", {
@@ -239,15 +155,16 @@
         setContext(jsonResponse.context);
       }
 
-      // Clear input and attachments
-      chatInput.value = "";
-      inputAD.attachments = [];
-      inputAD.hasAttachments = false;
-      adjustTextareaHeight();
-    }
-  } catch (e) {
-    toastFetchError("Error sending message", e);
-  }
+            // Clear input and attachments
+            chatInput.value = '';
+            if (attachmentsStore) {
+                attachmentsStore.clearAttachments();
+            }
+            adjustTextareaHeight();
+        }
+    } catch (e) {
+        toastFetchError("Error sending message", e)
+    }
 }
 
 function toastFetchError(text, error) {
@@ -392,11 +309,6 @@
 }
 
 function setConnectionStatus(connected) {
-<<<<<<< HEAD
-  connectionStatus = connected;
-  const statusIcon = Alpine.$data(timeDate.querySelector(".status-icon"));
-  statusIcon.connected = connected;
-=======
     connectionStatus = connected
     if (window.Alpine && timeDate) {
         const statusIconEl = timeDate.querySelector('.status-icon');
@@ -407,7 +319,6 @@
             }
         }
     }
->>>>>>> 135291b5
 }
 
 let lastLogVersion = 0;
@@ -461,14 +372,6 @@
 
     updateProgress(response.log_progress, response.log_progress_active);
 
-    //set ui model vars from backend
-    const inputAD = Alpine.$data(inputSection);
-    inputAD.paused = response.paused;
-
-<<<<<<< HEAD
-    // Update status icon state
-    setConnectionStatus(true);
-=======
         //set ui model vars from backend
         if (window.Alpine && inputSection) {
             const inputAD = Alpine.$data(inputSection);
@@ -476,62 +379,10 @@
                 inputAD.paused = response.paused;
             }
         }
->>>>>>> 135291b5
-
-    // Update chats list and sort by created_at time (newer first)
-    const chatsAD = Alpine.$data(chatsSection);
-    const contexts = response.contexts || [];
-    chatsAD.contexts = contexts.sort(
-      (a, b) => (b.created_at || 0) - (a.created_at || 0)
-    );
-
-<<<<<<< HEAD
-    // Update tasks list and sort by creation time (newer first)
-    const tasksSection = document.getElementById("tasks-section");
-    if (tasksSection) {
-      const tasksAD = Alpine.$data(tasksSection);
-      let tasks = response.tasks || [];
-
-      // Always update tasks to ensure state changes are reflected
-      if (tasks.length > 0) {
-        // Sort the tasks by creation time
-        const sortedTasks = [...tasks].sort(
-          (a, b) => (b.created_at || 0) - (a.created_at || 0)
-        );
-
-        // Assign the sorted tasks to the Alpine data
-        tasksAD.tasks = sortedTasks;
-      } else {
-        // Make sure to use a new empty array instance
-        tasksAD.tasks = [];
-      }
-    }
-
-    // Make sure the active context is properly selected in both lists
-    if (context) {
-      // Update selection in the active tab
-      const activeTab = localStorage.getItem("activeTab") || "chats";
-
-      if (activeTab === "chats") {
-        chatsAD.selected = context;
-        localStorage.setItem("lastSelectedChat", context);
-
-        // Check if this context exists in the chats list
-        const contextExists = contexts.some((ctx) => ctx.id === context);
-
-        // If it doesn't exist in the chats list but we're in chats tab, try to select the first chat
-        if (!contextExists && contexts.length > 0) {
-          // Check if the current context is empty before creating a new one
-          // If there's already a current context and we're just updating UI, don't automatically
-          // create a new context by calling setContext
-          const firstChatId = contexts[0].id;
-
-          // Only create a new context if we're not currently in an existing context
-          // This helps prevent duplicate contexts when switching tabs
-          setContext(firstChatId);
-          chatsAD.selected = firstChatId;
-          localStorage.setItem("lastSelectedChat", firstChatId);
-=======
+
+    // Update status icon state
+    setConnectionStatus(true);
+
         // Update chats list and sort by created_at time (newer first)
         let chatsAD = null;
         let contexts = response.contexts || [];
@@ -567,38 +418,38 @@
             }
         }
 
-        // Make sure the active context is properly selected in both lists
-        if (context) {
-            // Update selection in the active tab
-            const activeTab = localStorage.getItem('activeTab') || 'chats';
+    // Make sure the active context is properly selected in both lists
+    if (context) {
+      // Update selection in the active tab
+      const activeTab = localStorage.getItem("activeTab") || "chats";
 
             if (activeTab === 'chats' && chatsAD) {
                 chatsAD.selected = context;
                 localStorage.setItem('lastSelectedChat', context);
 
-                // Check if this context exists in the chats list
-                const contextExists = contexts.some(ctx => ctx.id === context);
-
-                // If it doesn't exist in the chats list but we're in chats tab, try to select the first chat
-                if (!contextExists && contexts.length > 0) {
-                    // Check if the current context is empty before creating a new one
-                    // If there's already a current context and we're just updating UI, don't automatically
-                    // create a new context by calling setContext
-                    const firstChatId = contexts[0].id;
-
-                    // Only create a new context if we're not currently in an existing context
-                    // This helps prevent duplicate contexts when switching tabs
-                    setContext(firstChatId);
-                    chatsAD.selected = firstChatId;
-                    localStorage.setItem('lastSelectedChat', firstChatId);
-                }
-            } else if (activeTab === 'tasks' && tasksSection) {
-                const tasksAD = Alpine.$data(tasksSection);
-                tasksAD.selected = context;
-                localStorage.setItem('lastSelectedTask', context);
-
-                // Check if this context exists in the tasks list
-                const taskExists = response.tasks?.some(task => task.id === context);
+        // Check if this context exists in the chats list
+        const contextExists = contexts.some((ctx) => ctx.id === context);
+
+        // If it doesn't exist in the chats list but we're in chats tab, try to select the first chat
+        if (!contextExists && contexts.length > 0) {
+          // Check if the current context is empty before creating a new one
+          // If there's already a current context and we're just updating UI, don't automatically
+          // create a new context by calling setContext
+          const firstChatId = contexts[0].id;
+
+          // Only create a new context if we're not currently in an existing context
+          // This helps prevent duplicate contexts when switching tabs
+          setContext(firstChatId);
+          chatsAD.selected = firstChatId;
+          localStorage.setItem("lastSelectedChat", firstChatId);
+        }
+      } else if (activeTab === "tasks" && tasksSection) {
+        const tasksAD = Alpine.$data(tasksSection);
+        tasksAD.selected = context;
+        localStorage.setItem("lastSelectedTask", context);
+
+        // Check if this context exists in the tasks list
+        const taskExists = response.tasks?.some((task) => task.id === context);
 
                 // If it doesn't exist in the tasks list but we're in tasks tab, try to select the first task
                 if (!taskExists && response.tasks?.length > 0) {
@@ -621,50 +472,6 @@
             // If we're in chats tab with no selection but have chats, select the first one
             const firstChatId = contexts[0].id;
 
-            // Only set context if we don't already have one to avoid duplicates
-            if (!context) {
-                setContext(firstChatId);
-                chatsAD.selected = firstChatId;
-                localStorage.setItem('lastSelectedChat', firstChatId);
-            }
->>>>>>> 135291b5
-        }
-      } else if (activeTab === "tasks" && tasksSection) {
-        const tasksAD = Alpine.$data(tasksSection);
-        tasksAD.selected = context;
-        localStorage.setItem("lastSelectedTask", context);
-
-        // Check if this context exists in the tasks list
-        const taskExists = response.tasks?.some((task) => task.id === context);
-
-        // If it doesn't exist in the tasks list but we're in tasks tab, try to select the first task
-        if (!taskExists && response.tasks?.length > 0) {
-          const firstTaskId = response.tasks[0].id;
-          setContext(firstTaskId);
-          tasksAD.selected = firstTaskId;
-          localStorage.setItem("lastSelectedTask", firstTaskId);
-        }
-      }
-    } else if (
-      response.tasks &&
-      response.tasks.length > 0 &&
-      localStorage.getItem("activeTab") === "tasks"
-    ) {
-      // If we're in tasks tab with no selection but have tasks, select the first one
-      const firstTaskId = response.tasks[0].id;
-      setContext(firstTaskId);
-      if (tasksSection) {
-        const tasksAD = Alpine.$data(tasksSection);
-        tasksAD.selected = firstTaskId;
-        localStorage.setItem("lastSelectedTask", firstTaskId);
-      }
-    } else if (
-      contexts.length > 0 &&
-      localStorage.getItem("activeTab") === "chats"
-    ) {
-      // If we're in chats tab with no selection but have chats, select the first one
-      const firstChatId = contexts[0].id;
-
       // Only set context if we don't already have one to avoid duplicates
       if (!context) {
         setContext(firstChatId);
@@ -878,7 +685,6 @@
     poll();
   }
 
-<<<<<<< HEAD
   updateAfterScroll();
 };
 
@@ -893,26 +699,6 @@
 
   // Clear the chat history immediately to avoid showing stale content
   chatHistory.innerHTML = "";
-
-  // Update both selected states
-  const chatsAD = Alpine.$data(chatsSection);
-  const tasksAD = Alpine.$data(tasksSection);
-
-  chatsAD.selected = id;
-  tasksAD.selected = id;
-};
-=======
-export const setContext = function (id) {
-    if (id == context) return;
-    context = id;
-    // Always reset the log tracking variables when switching contexts
-    // This ensures we get fresh data from the backend
-    lastLogGuid = "";
-    lastLogVersion = 0;
-    lastSpokenNo = 0;
-
-    // Clear the chat history immediately to avoid showing stale content
-    chatHistory.innerHTML = "";
 
     // Update both selected states
     if (window.Alpine) {
@@ -926,7 +712,6 @@
         }
     }
 }
->>>>>>> 135291b5
 
 export const getContext = function () {
   return context;
@@ -1235,11 +1020,6 @@
 }
 
 function scrollChanged(isAtBottom) {
-<<<<<<< HEAD
-  const inputAS = Alpine.$data(autoScrollSwitch);
-  inputAS.autoScroll = isAtBottom;
-  // autoScrollSwitch.checked = isAtBottom
-=======
     if (window.Alpine && autoScrollSwitch) {
         const inputAS = Alpine.$data(autoScrollSwitch);
         if (inputAS) {
@@ -1247,7 +1027,6 @@
         }
     }
     // autoScrollSwitch.checked = isAtBottom
->>>>>>> 135291b5
 }
 
 function updateAfterScroll() {
@@ -1295,102 +1074,6 @@
 
 document.addEventListener("DOMContentLoaded", startPolling);
 
-<<<<<<< HEAD
-document.addEventListener("DOMContentLoaded", () => {
-  const dragDropOverlay = document.getElementById("dragdrop-overlay");
-  const inputSection = document.getElementById("input-section");
-  let dragCounter = 0;
-
-  // Prevent default drag behaviors
-  ["dragenter", "dragover", "dragleave", "drop"].forEach((eventName) => {
-    document.addEventListener(
-      eventName,
-      (e) => {
-        e.preventDefault();
-        e.stopPropagation();
-      },
-      false
-    );
-  });
-
-  // Handle drag enter
-  document.addEventListener(
-    "dragenter",
-    (e) => {
-      dragCounter++;
-      if (dragCounter === 1) {
-        Alpine.$data(dragDropOverlay).isVisible = true;
-      }
-    },
-    false
-  );
-
-  // Handle drag leave
-  document.addEventListener(
-    "dragleave",
-    (e) => {
-      dragCounter--;
-      if (dragCounter === 0) {
-        Alpine.$data(dragDropOverlay).isVisible = false;
-      }
-    },
-    false
-  );
-
-  // Handle drop
-  dragDropOverlay.addEventListener(
-    "drop",
-    (e) => {
-      dragCounter = 0;
-      Alpine.$data(dragDropOverlay).isVisible = false;
-
-      const inputAD = Alpine.$data(inputSection);
-      const files = e.dataTransfer.files;
-      handleFiles(files, inputAD);
-    },
-    false
-  );
-});
-
-// Separate file handling logic to be used by both drag-drop and file input
-function handleFiles(files, inputAD) {
-  Array.from(files).forEach((file) => {
-    const ext = file.name.split(".").pop().toLowerCase();
-
-    const isImage = ["jpg", "jpeg", "png", "bmp"].includes(ext);
-
-    if (isImage) {
-      const reader = new FileReader();
-      reader.onload = (e) => {
-        inputAD.attachments.push({
-          file: file,
-          url: e.target.result,
-          type: "image",
-          name: file.name,
-          extension: ext,
-        });
-        inputAD.hasAttachments = true;
-      };
-      reader.readAsDataURL(file);
-    } else {
-      inputAD.attachments.push({
-        file: file,
-        type: "file",
-        name: file.name,
-        extension: ext,
-      });
-      inputAD.hasAttachments = true;
-    }
-  });
-}
-
-// Modify the existing handleFileUpload to use the new handleFiles function
-window.handleFileUpload = function (event) {
-  const files = event.target.files;
-  const inputAD = Alpine.$data(inputSection);
-  handleFiles(files, inputAD);
-};
-=======
 // Drag and drop functionality has been moved to attachmentsStore.js
 
 // Update handleFileUpload to use the attachments store
@@ -1404,7 +1087,6 @@
         console.error('Alpine or chatAttachments store not found!');
     }
 }
->>>>>>> 135291b5
 
 // Setup event handlers once the DOM is fully loaded
 document.addEventListener("DOMContentLoaded", function () {
@@ -1463,9 +1145,9 @@
     chatsTab.classList.add("active");
     chatsSection.style.display = "";
 
-    // Get the available contexts from Alpine.js data
-    const chatsAD = Alpine.$data(chatsSection);
-    const availableContexts = chatsAD.contexts || [];
+        // Get the available contexts from Alpine.js data
+        const chatsAD = window.Alpine ? Alpine.$data(chatsSection) : null;
+        const availableContexts = chatsAD?.contexts || [];
 
     // Restore previous chat selection
     const lastSelectedChat = localStorage.getItem("lastSelectedChat");
@@ -1487,10 +1169,9 @@
     tasksSection.style.display = "flex";
     tasksSection.style.flexDirection = "column";
 
-<<<<<<< HEAD
-    // Get the available tasks from Alpine.js data
-    const tasksAD = Alpine.$data(tasksSection);
-    const availableTasks = tasksAD.tasks || [];
+        // Get the available tasks from Alpine.js data
+        const tasksAD = window.Alpine ? Alpine.$data(tasksSection) : null;
+        const availableTasks = tasksAD?.tasks || [];
 
     // Restore previous task selection
     const lastSelectedTask = localStorage.getItem("lastSelectedTask");
@@ -1505,59 +1186,6 @@
       availableTasks.some((task) => task.id === lastSelectedTask)
     ) {
       setContext(lastSelectedTask);
-=======
-    // Reset all tabs and sections
-    chatsTab.classList.remove('active');
-    tasksTab.classList.remove('active');
-    chatsSection.style.display = 'none';
-    tasksSection.style.display = 'none';
-
-    // Remember the last active tab in localStorage
-    localStorage.setItem('activeTab', tabName);
-
-    // Activate selected tab and section
-    if (tabName === 'chats') {
-        chatsTab.classList.add('active');
-        chatsSection.style.display = '';
-
-        // Get the available contexts from Alpine.js data
-        const chatsAD = window.Alpine ? Alpine.$data(chatsSection) : null;
-        const availableContexts = chatsAD?.contexts || [];
-
-        // Restore previous chat selection
-        const lastSelectedChat = localStorage.getItem('lastSelectedChat');
-
-        // Only switch if:
-        // 1. lastSelectedChat exists AND
-        // 2. It's different from current context AND
-        // 3. The context actually exists in our contexts list OR there are no contexts yet
-        if (lastSelectedChat &&
-            lastSelectedChat !== currentContext &&
-            (availableContexts.some(ctx => ctx.id === lastSelectedChat) || availableContexts.length === 0)) {
-            setContext(lastSelectedChat);
-        }
-    } else if (tabName === 'tasks') {
-        tasksTab.classList.add('active');
-        tasksSection.style.display = 'flex';
-        tasksSection.style.flexDirection = 'column';
-
-        // Get the available tasks from Alpine.js data
-        const tasksAD = window.Alpine ? Alpine.$data(tasksSection) : null;
-        const availableTasks = tasksAD?.tasks || [];
-
-        // Restore previous task selection
-        const lastSelectedTask = localStorage.getItem('lastSelectedTask');
-
-        // Only switch if:
-        // 1. lastSelectedTask exists AND
-        // 2. It's different from current context AND
-        // 3. The task actually exists in our tasks list
-        if (lastSelectedTask &&
-            lastSelectedTask !== currentContext &&
-            availableTasks.some(task => task.id === lastSelectedTask)) {
-            setContext(lastSelectedTask);
-        }
->>>>>>> 135291b5
     }
   }
 
@@ -1593,7 +1221,6 @@
 
 // Open the scheduler detail view for a specific task
 function openTaskDetail(taskId) {
-<<<<<<< HEAD
   // Wait for Alpine.js to be fully loaded
   if (window.Alpine) {
     // Get the settings modal button and click it to ensure all init logic happens
@@ -1609,8 +1236,8 @@
         return;
       }
 
-      // Get the Alpine.js data for the modal
-      const modalData = Alpine.$data(modalEl);
+            // Get the Alpine.js data for the modal
+            const modalData = window.Alpine ? Alpine.$data(modalEl) : null;
 
       // Use a timeout to ensure the modal is fully rendered
       setTimeout(() => {
@@ -1628,8 +1255,8 @@
             return;
           }
 
-          // Get the Alpine.js data for the scheduler component
-          const schedulerData = Alpine.$data(schedulerComponent);
+                    // Get the Alpine.js data for the scheduler component
+                    const schedulerData = window.Alpine ? Alpine.$data(schedulerComponent) : null;
 
           // Show the task detail view for the specific task
           schedulerData.showTaskDetail(taskId);
@@ -1637,52 +1264,6 @@
           console.log("Task detail view opened for task:", taskId);
         }, 50); // Give time for the scheduler tab to initialize
       }, 25); // Give time for the modal to render
-=======
-    // Wait for Alpine.js to be fully loaded
-    if (window.Alpine) {
-        // Get the settings modal button and click it to ensure all init logic happens
-        const settingsButton = document.getElementById('settings');
-        if (settingsButton) {
-            // Programmatically click the settings button
-            settingsButton.click();
-
-            // Now get a reference to the modal element
-            const modalEl = document.getElementById('settingsModal');
-            if (!modalEl) {
-                console.error('Settings modal element not found after clicking button');
-                return;
-            }
-
-            // Get the Alpine.js data for the modal
-            const modalData = window.Alpine ? Alpine.$data(modalEl) : null;
-
-            // Use a timeout to ensure the modal is fully rendered
-            setTimeout(() => {
-                // Switch to the scheduler tab first
-                modalData.switchTab('scheduler');
-
-                // Use another timeout to ensure the scheduler component is initialized
-                setTimeout(() => {
-                    // Get the scheduler component
-                    const schedulerComponent = document.querySelector('[x-data="schedulerSettings"]');
-                    if (!schedulerComponent) {
-                        console.error('Scheduler component not found');
-                        return;
-                    }
-
-                    // Get the Alpine.js data for the scheduler component
-                    const schedulerData = window.Alpine ? Alpine.$data(schedulerComponent) : null;
-
-                    // Show the task detail view for the specific task
-                    schedulerData.showTaskDetail(taskId);
-
-                    console.log('Task detail view opened for task:', taskId);
-                }, 50); // Give time for the scheduler tab to initialize
-            }, 25); // Give time for the modal to render
-        } else {
-            console.error('Settings button not found');
-        }
->>>>>>> 135291b5
     } else {
       console.error("Settings button not found");
     }
